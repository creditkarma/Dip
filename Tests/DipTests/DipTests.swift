//
// Dip
//
// Copyright (c) 2015 Olivier Halligon <olivier@halligon.net>
//
// Permission is hereby granted, free of charge, to any person obtaining a copy
// of this software and associated documentation files (the "Software"), to deal
// in the Software without restriction, including without limitation the rights
// to use, copy, modify, merge, publish, distribute, sublicense, and/or sell
// copies of the Software, and to permit persons to whom the Software is
// furnished to do so, subject to the following conditions:
//
// The above copyright notice and this permission notice shall be included in
// all copies or substantial portions of the Software.
//
// THE SOFTWARE IS PROVIDED "AS IS", WITHOUT WARRANTY OF ANY KIND, EXPRESS OR
// IMPLIED, INCLUDING BUT NOT LIMITED TO THE WARRANTIES OF MERCHANTABILITY,
// FITNESS FOR A PARTICULAR PURPOSE AND NONINFRINGEMENT. IN NO EVENT SHALL THE
// AUTHORS OR COPYRIGHT HOLDERS BE LIABLE FOR ANY CLAIM, DAMAGES OR OTHER
// LIABILITY, WHETHER IN AN ACTION OF CONTRACT, TORT OR OTHERWISE, ARISING FROM,
// OUT OF OR IN CONNECTION WITH THE SOFTWARE OR THE USE OR OTHER DEALINGS IN
// THE SOFTWARE.
//

import XCTest
@testable import Dip

private protocol Service: class { }
private class ServiceImp1: Service { }
private class ServiceImp2: Service { }

private protocol Server: class {
  weak var client: Client! { get }
}
private protocol Client: class {
  var server: Server! { get }
}

class ResolvableService: Service, Resolvable {
  var didResolveDependenciesCalled = false
  
  func didResolveDependencies() {
    XCTAssertFalse(didResolveDependenciesCalled, "didResolveDependencies should be called only once per instance")
    didResolveDependenciesCalled = true
  }
}

class DipTests: XCTestCase {

  let container = DependencyContainer()

  static var allTests = {
    return [
      ("testThatCreatingContainerWithConfigBlockDoesNotCreateRetainCycle", testThatCreatingContainerWithConfigBlockDoesNotCreateRetainCycle),
      ("testThatItResolvesInstanceRegisteredWithoutTag", testThatItResolvesInstanceRegisteredWithoutTag),
      ("testThatItResolvesInstanceRegisteredWithTag", testThatItResolvesInstanceRegisteredWithTag),
      ("testThatItResolvesDifferentInstancesRegisteredForDifferentTags", testThatItResolvesDifferentInstancesRegisteredForDifferentTags),
      ("testThatNewRegistrationOverridesPreviousRegistration", testThatNewRegistrationOverridesPreviousRegistration),
      ("testThatItCallsResolveDependenciesOnDefinition", testThatItCallsResolveDependenciesOnDefinition),
      ("testThatItThrowsErrorIfCanNotFindDefinitionForType", testThatItThrowsErrorIfCanNotFindDefinitionForType),
      ("testThatItThrowsErrorIfCanNotFindDefinitionForTag", testThatItThrowsErrorIfCanNotFindDefinitionForTag),
      ("testThatItThrowsErrorIfCanNotFindDefinitionForFactoryWithArguments", testThatItThrowsErrorIfCanNotFindDefinitionForFactoryWithArguments),
      ("testThatItThrowsErrorIfConstructorThrows", testThatItThrowsErrorIfConstructorThrows),
      ("testThatItThrowsErrorIfFailsToResolveDependency", testThatItThrowsErrorIfFailsToResolveDependency),
      ("testThatItCallsDidResolveDependenciesOnResolvableIntance", testThatItCallsDidResolveDependenciesOnResolvableIntance),
      ("testThatItCallsDidResolveDependenciesInReverseOrder", testThatItCallsDidResolveDependenciesInReverseOrder),
      ("testItCallsResolveDependenciesOnResolableInstance", testItCallsResolveDependenciesOnResolableInstance),
      ("testThatItResolvesCircularDependencies", testThatItResolvesCircularDependencies),
      ("testThatItCanResolveUsingContainersCollaboration", testThatItCanResolveUsingContainersCollaboration),
      ("testThatCollaboratingWithSelfIsIgnored", testThatCollaboratingWithSelfIsIgnored),
      ("testThatCollaboratingContainersAreWeakReferences", testThatCollaboratingContainersAreWeakReferences),
      ("testThatCollaboratingContainersReuseInstancesResolvedByAnotherContainer", testThatCollaboratingContainersReuseInstancesResolvedByAnotherContainer),
      ("testThatItCanHandleSeparateContainersAndTheirCollaboration", testThatItCanHandleSeparateContainersAndTheirCollaboration)
    ]
  }()

  override func setUp() {
    container.reset()
  }
  
  func testThatCreatingContainerWithConfigBlockDoesNotCreateRetainCycle() {
    var container: DependencyContainer! = DependencyContainer() { container in
      //compiler crashes if you try to capture container in capture list
      //so instead we capture it in a variable
      unowned let container = container
      
      container.register { ServiceImp1() }
      container.register { (_: ServiceImp1)->Service in
        //referencing container in factory
        let _ = container
        return ServiceImp1() as Service
        }.resolvingProperties { container, _ in
          //when container is passed as argument there will be no retain cycle
          let _ = container
      }
    }
    
    let _ = try! container.resolve() as Service

    weak var weakContainer = container
    container = nil
    
    XCTAssertNil(weakContainer)
  }

  func testThatItResolvesInstanceRegisteredWithoutTag() {
    //given
    container.register { ServiceImp1() as Service }
    
    //when
    let serviceInstance = try! container.resolve() as Service
    
    //then
    XCTAssertTrue(serviceInstance is ServiceImp1)
    
    //and when
    let anyService = try! container.resolve(Service.self)
    
    //then
    XCTAssertTrue(anyService is ServiceImp1)

    //and when
    let optService = try! container.resolve((Service?).self)
    
    //then
    XCTAssertTrue(optService is ServiceImp1)
    
    //and when
    let impService = try! container.resolve((Service!).self)
    
    //then
    XCTAssertTrue(impService is ServiceImp1)
  }
  
  func testThatItResolvesInstanceRegisteredWithTag() {
    //given
    container.register(tag: "service") { ServiceImp1() as Service }
    
    //when
    let serviceInstance = try! container.resolve(tag: "service") as Service
    
    //then
    XCTAssertTrue(serviceInstance is ServiceImp1)

    //and when
    let anyService = try! container.resolve(Service.self, tag: "service")
    
    //then
    XCTAssertTrue(anyService is ServiceImp1)
    
    //and when
    let optService = try! container.resolve((Service?).self, tag: "service")
    
    //then
    XCTAssertTrue(optService is ServiceImp1)
    
    //and when
    let impService = try! container.resolve((Service!).self, tag: "service")
    
    //then
    XCTAssertTrue(impService is ServiceImp1)
  }
  
  func testThatItResolvesDifferentInstancesRegisteredForDifferentTags() {
    //given
    container.register(tag: "service1") { ServiceImp1() as Service }
    container.register(tag: "service2") { ServiceImp2() as Service }
    
    //when
    let service1Instance = try! container.resolve(tag: "service1") as Service
    let service2Instance = try! container.resolve(tag: "service2") as Service
    
    //then
    XCTAssertTrue(service1Instance is ServiceImp1)
    XCTAssertTrue(service2Instance is ServiceImp2)
    
    //and when
    let anyService1 = try! container.resolve(Service.self, tag: "service1")
    let anyService2 = try! container.resolve(Service.self, tag: "service2")
    
    //then
    XCTAssertTrue(anyService1 is ServiceImp1)
    XCTAssertTrue(anyService2 is ServiceImp2)

    //and when
    let optService1 = try! container.resolve((Service?).self, tag: "service1")
    let optService2 = try! container.resolve((Service?).self, tag: "service2")
    
    //then
    XCTAssertTrue(optService1 is ServiceImp1)
    XCTAssertTrue(optService2 is ServiceImp2)
  
    //and when
    let impService1 = try! container.resolve((Service!).self, tag: "service1")
    let impService2 = try! container.resolve((Service!).self, tag: "service2")
    
    //then
    XCTAssertTrue(impService1 is ServiceImp1)
    XCTAssertTrue(impService2 is ServiceImp2)
  }
  
  func testThatNewRegistrationOverridesPreviousRegistration() {
    //given
    container.register { ServiceImp1() as Service }
    let service1 = try! container.resolve() as Service
    
    //when
    container.register { ServiceImp2() as Service }
    let service2 = try! container.resolve() as Service
    
    //then
    XCTAssertTrue(service1 is ServiceImp1)
    XCTAssertTrue(service2 is ServiceImp2)
  }
  
  func testThatItCallsResolveDependenciesOnDefinition() {
    //given
    var resolveDependenciesCalled = false
    container.register { ServiceImp1() as Service }.resolvingProperties { (c, s) in
      resolveDependenciesCalled = true
    }
    
    //when
    let _ = try! container.resolve() as Service
    
    //then
    XCTAssertTrue(resolveDependenciesCalled)
    resolveDependenciesCalled = false
    
    //and when
    let _ = try! container.resolve(Service.self)
    
    //then
    XCTAssertTrue(resolveDependenciesCalled)

    resolveDependenciesCalled = false
    
    //and when
    let _ = try! container.resolve((Service?).self)
    
    //then
    XCTAssertTrue(resolveDependenciesCalled)

    resolveDependenciesCalled = false
    
    //and when
    let _ = try! container.resolve((Service!).self)
    
    //then
    XCTAssertTrue(resolveDependenciesCalled)
  }
  
  func testThatItThrowsErrorIfCanNotFindDefinitionForType() {
    //given
    container.register { ServiceImp1() as ServiceImp1 }
    
    //when
    AssertThrows(expression: try container.resolve() as Service) { error in
      guard case let DipError.definitionNotFound(key) = error else { return false }
      
      //then
      let expectedKey = DefinitionKey(type: Service.self, typeOfArguments: Void.self, tag: nil)
      XCTAssertEqual(key, expectedKey)

      return true
    }

    //and when
    AssertThrows(expression: try container.resolve(Service.self)) { error in
      guard case let DipError.definitionNotFound(key) = error else { return false }
      
      //then
      let expectedKey = DefinitionKey(type: Service.self, typeOfArguments: Void.self, tag: nil)
      XCTAssertEqual(key, expectedKey)
      
      return true
    }
  }
  
  func testThatItThrowsErrorIfCanNotFindDefinitionForTag() {
    //given
    container.register(tag: "some tag") { ServiceImp1() as Service }
    
    //when
    AssertThrows(expression: try container.resolve(tag: "other tag") as Service) { error in
      guard case let DipError.definitionNotFound(key) = error else { return false }
      
      //then
      let expectedKey = DefinitionKey(type: Service.self, typeOfArguments: Void.self, tag: "other tag")
      XCTAssertEqual(key, expectedKey)
      
      return true
    }

    //and when
    AssertThrows(expression: try container.resolve(Service.self, tag: "other tag")) { error in
      guard case let DipError.definitionNotFound(key) = error else { return false }
      
      //then
      let expectedKey = DefinitionKey(type: Service.self, typeOfArguments: Void.self, tag: "other tag")
      XCTAssertEqual(key, expectedKey)
      
      return true
    }
  }
  
  func testThatItThrowsErrorIfCanNotFindDefinitionForFactoryWithArguments() {
    //given
    container.register { ServiceImp1() as Service }
    
    //when
    AssertThrows(expression: try container.resolve(arguments: "some string") as Service) { error in
      guard case let DipError.definitionNotFound(key) = error else { return false }
      
      //then
      let expectedKey = DefinitionKey(type: Service.self, typeOfArguments: String.self, tag: nil)
      XCTAssertEqual(key, expectedKey)

      return true
    }

    //and when
    AssertThrows(expression: try container.resolve(Service.self, arguments: "some string")) { error in
      guard case let DipError.definitionNotFound(key) = error else { return false }
      
      //then
      let expectedKey = DefinitionKey(type: Service.self, typeOfArguments: String.self, tag: nil)
      XCTAssertEqual(key, expectedKey)
      
      return true
    }
  }
  
  func testThatItThrowsErrorIfConstructorThrows() {
    //given
    let failedKey = DefinitionKey(type: Any.self, typeOfArguments: Any.self)
    let expectedError = DipError.definitionNotFound(key: failedKey)
    container.register { () throws -> Service in throw expectedError }
    
    //when
    AssertThrows(expression: try container.resolve() as Service) { error in
      switch error {
      case let DipError.definitionNotFound(key) where key == failedKey: return true
      default: return false
      }
    }
    
    //and when
    AssertThrows(expression: try container.resolve(Service.self)) { error in
      switch error {
      case let DipError.definitionNotFound(key) where key == failedKey: return true
      default: return false
      }
    }
  }
  
  func testThatItThrowsErrorIfFailsToResolveDependency() {
    //given
    let failedKey = DefinitionKey(type: Any.self, typeOfArguments: Any.self)
    let expectedError = DipError.definitionNotFound(key: failedKey)
    container.register { ServiceImp1() as Service }
      .resolvingProperties { container, service in
        //simulate throwing error when resolving dependency
        throw expectedError
    }
    
    //when
    AssertThrows(expression: try container.resolve() as Service) { error in
      switch error {
      case let DipError.definitionNotFound(key) where key == failedKey: return true
      default: return false
      }
    }
    
    //and when
    AssertThrows(expression: try container.resolve(Service.self)) { error in
      switch error {
      case let DipError.definitionNotFound(key) where key == failedKey: return true
      default: return false
      }
    }
  }

  func testThatItCallsDidResolveDependenciesOnResolvableIntance() {
    //given
    container.register { ResolvableService() as Service }
      .resolvingProperties { _, service in
        XCTAssertFalse((service as! ResolvableService).didResolveDependenciesCalled, "didResolveDependencies should not be called yet")
        return
    }

    container.register(tag: "graph") { ResolvableService() as Service }
      .resolvingProperties { _, service in
        XCTAssertFalse((service as! ResolvableService).didResolveDependenciesCalled, "didResolveDependencies should not be called yet")
        return
    }

    container.register(.singleton, tag: "singleton") { ResolvableService() as Service }
      .resolvingProperties { _, service in
        XCTAssertFalse((service as! ResolvableService).didResolveDependenciesCalled, "didResolveDependencies should not be called yet")
        return
    }

    //when
    let service = try! container.resolve() as Service
    
    //then
    XCTAssertTrue((service as! ResolvableService).didResolveDependenciesCalled)

    //and when
    let graphService = try! container.resolve(tag: "graph") as Service
    
    //then
    XCTAssertTrue((graphService as! ResolvableService).didResolveDependenciesCalled)
    
    //and when
    let singletonService = try! container.resolve(tag: "singleton") as Service
    let _ = try! container.resolve(tag: "singleton") as Service
    
    //then
    XCTAssertTrue((singletonService as! ResolvableService).didResolveDependenciesCalled)
  }
  
  func testThatItCallsDidResolveDependenciesInReverseOrder() {
    
    class ResolvableService: Service, Resolvable {
      static var resolved: [Service] = []
      
      func didResolveDependencies() {
        ResolvableService.resolved.append(self)
      }
    }
    
    //given
    var resolveDependenciesCalled = false
    var service2: Service!
    container.register { ResolvableService() as Service }
      .resolvingProperties { _, service in
        if !resolveDependenciesCalled {
          resolveDependenciesCalled = true
          service2 = try self.container.resolve() as Service
        }
        return
    }

    //when
    let service1 = try! container.resolve() as Service
    
    //then
    XCTAssertTrue(ResolvableService.resolved.first === service2)
    XCTAssertTrue(ResolvableService.resolved.last === service1)
  }
  
  func testItCallsResolveDependenciesOnResolableInstance() {
    
    class Class: Resolvable {
      var resolveDependenciesCalled = false
      
      func resolveDependencies(_ container: DependencyContainer) {
        resolveDependenciesCalled = true
      }
    }
    
    class SubClass: Class {
      override func resolveDependencies(_ container: DependencyContainer) {
        super.resolveDependencies(container)
      }
    }
    
    container.register { Class() }
      .resolvingProperties { _, instance in
        XCTAssertTrue(instance.resolveDependenciesCalled)
    }
    
    container.register { SubClass() }
      .resolvingProperties { _, instance in
        XCTAssertTrue(instance.resolveDependenciesCalled)
    }
    
    let _ = try! container.resolve() as Class
    let _ = try! container.resolve() as SubClass
  }
  
  func testThatItResolvesCircularDependencies() {
    
    class ResolvableServer: Server, Resolvable {
      weak var client: Client!
      weak var secondClient: Client!
      
      init(client: Client) {
        self.client = client
      }
      
      var didResolveDependenciesCalled = false
      
      func didResolveDependencies() {
        XCTAssertFalse(didResolveDependenciesCalled, "didResolveDependencies should be called only once per instance")
        didResolveDependenciesCalled = true

        XCTAssertNotNil(self.client)
        XCTAssertNotNil(self.secondClient)
        XCTAssertNotNil(self.client?.server)
        XCTAssertNotNil(self.secondClient)
        XCTAssertNotNil(self.secondClient?.server)
      }
      
    }
    
    class ResolvableClient: Client, Resolvable {
      var server: Server!
      var secondServer: Server!
      
      var didResolveDependenciesCalled = false
      
      func didResolveDependencies() {
        XCTAssertFalse(didResolveDependenciesCalled, "didResolveDependencies should be called only once per instance")
        didResolveDependenciesCalled = true

        XCTAssertNotNil(self.server)
        XCTAssertNotNil(self.secondServer)
        XCTAssertNotNil(self.server?.client)
        XCTAssertNotNil(self.secondServer?.client)
      }
      
    }

    //given
    container.register { try ResolvableServer(client: self.container.resolve()) as Server }
      .resolvingProperties { (container: DependencyContainer, server: Server) in
        let server = server as! ResolvableServer
        server.secondClient = try container.resolve() as Client
    }
    
    container.register { ResolvableClient() as Client }
      .resolvingProperties { (container: DependencyContainer, client: Client) in
        let client = client as! ResolvableClient
        client.server = try container.resolve() as Server
        client.secondServer = try container.resolve() as Server
    }

    //when
    let client = (try! container.resolve() as Client) as! ResolvableClient
    let server = client.server as! ResolvableServer
    let secondServer = client.secondServer as! ResolvableServer
    let secondClient = server.secondClient as! ResolvableClient
    
    //then
    XCTAssertTrue(client === server.client)
    XCTAssertTrue(client === server.secondClient)
    XCTAssertTrue(client === secondServer.client)
    XCTAssertTrue(client === secondServer.secondClient)
    XCTAssertTrue(client === secondClient)
    XCTAssertTrue(server === secondServer)
    
    XCTAssertTrue(client.didResolveDependenciesCalled)
    XCTAssertTrue(server.didResolveDependenciesCalled)
  }
  
  func testThatItValidatesConfiguration() {
    //given
    var createdService1 = false
    var createdService2 = false
    var createdService3 = false
    var createdService = false
    
    container.register { ServiceImp1() }
      .resolvingProperties { container, _ in
        if container.context.resolvingType == ServiceImp1.self {
          createdService1 = true
        }
        if container.context.resolvingType == Service.self {
          createdService = true
        }
      }.implements(Service.self)
    
    container.register(tag: "tag") { ServiceImp2() as Service }
      .resolvingProperties { _,_  in
        createdService2 = true
    }
    
    container.register { (arg: String) in ServiceImp1() }
      .resolvingProperties { _,_  in
        createdService3 = true
    }
    
    //then
    AssertNoThrow(expression: try container.validate("arg"))
    XCTAssertTrue(createdService1)
    XCTAssertTrue(createdService2)
    XCTAssertTrue(createdService3)
    XCTAssertTrue(createdService)
  }
  
  func testThatItPicksRuntimeArgumentsWhenValidatingConfiguration() {
    //given
    let expectedIntArgument = 1
    let expectedStringArgument = "a"
    container.register { (a: Int) -> Service in
      XCTAssertEqual(a, expectedIntArgument)
      return ServiceImp1() as Service
    }
    
    container.register { (a: Int, b: String) -> Service in
      XCTAssertEqual(a, expectedIntArgument)
      XCTAssertEqual(b, expectedStringArgument)
      return ServiceImp1() as Service
    }
    
    //then
    AssertNoThrow(expression:
      try container.validate(
        "1",
        expectedIntArgument,
        "x",
        (expectedStringArgument, expectedIntArgument),
        (expectedIntArgument, expectedStringArgument)
      )
    )
  }
  
  func testThatItFailsValidationIfNoMatchingArgumentsFound() {
    //given
    container.register { (a: Int) -> Service in ServiceImp1() as Service }
    
    //then
    AssertThrows(expression: try container.validate()) { error in error is DipError }
    AssertThrows(expression: try container.validate("1")) { error in error is DipError }
  }
  
  func testThatItFailsValidationOnlyForDipErrors() {
    //given
    enum SomeError: Error { case error }
    
    container.register { () -> Service in
      throw SomeError.error
    }
    
    //then
    AssertNoThrow(expression: try container.validate())
    
    //given
    let key = DefinitionKey(type: Service.self, typeOfArguments: Void.self, tag: nil)
    container.register { () -> Service in
      throw DipError.definitionNotFound(key: key)
    }
    
    //then
    AssertThrows(expression: try container.validate()) { error in
      if case let DipError.definitionNotFound(_key) = error, _key == key { return true }
      else { return false }
    }
  }
  
}

extension DipTests {

  func testThatItCanResolveUsingContainersCollaboration() {
    //given
    let collaborator = DependencyContainer()
    collaborator.register { ResolvableService() as Service }
    container.register { "something" }

    //when
    container.collaborate(with: collaborator)
    
    //then
    AssertNoThrow(expression: try container.resolve() as Service)
    AssertNoThrow(expression: try container.resolve(Service.self))
    AssertNoThrow(expression: try collaborator.resolve() as String)
    AssertNoThrow(expression: try collaborator.resolve(String.self))
  }
  
  func testThatCollaboratingWithSelfIsIgnored() {
    let collaborator = DependencyContainer()
    collaborator.collaborate(with: collaborator)
    XCTAssertTrue(collaborator._collaborators.isEmpty, "Container should not collaborate with itself")
  }
  
  func testThatCollaboratingContainersAreWeakReferences() {
    //given
    var collaborator: DependencyContainer? = DependencyContainer()
    weak var weakCollaborator = collaborator
    
    //when
    container.collaborate(with: collaborator!)
    collaborator = nil
    
    //then
    XCTAssertNil(weakCollaborator)
  }
  
  func testThatCollaboratingContainersReuseInstancesResolvedByAnotherContainer() {
    //given
    class ServerImp: Server {
      weak var client: Client!
      init(client: Client) { self.client = client }
    }
    
    class ClientImp: Client {
      var server: Server!
      var anotherServer: Server!
    }
    
    let serverContainer = DependencyContainer()
    serverContainer.register { ServerImp(client: $0) as Server }

    let clientContainer = DependencyContainer()
    clientContainer.register { ClientImp() as Client }
      .resolvingProperties { container, client in
        let client = client as! ClientImp
        client.server = try container.resolve() as Server
        client.anotherServer = try container.resolve() as Server
    }

    //when
    serverContainer.collaborate(with: clientContainer)
    clientContainer.collaborate(with: serverContainer)
    var client = try? clientContainer.resolve() as Client
    
    //then
    XCTAssertNotNil(client)
    XCTAssertTrue(client === client?.server?.client)
    XCTAssertTrue(client === (client as? ClientImp)?.anotherServer?.client)
    XCTAssertTrue(client?.server === (client as? ClientImp)?.anotherServer)
    
    client = try? serverContainer.resolve() as Client
    
    //then
    XCTAssertNotNil(client)
    XCTAssertTrue(client === client?.server?.client)
    XCTAssertTrue(client === (client as? ClientImp)?.anotherServer?.client)
    XCTAssertTrue(client?.server === (client as? ClientImp)?.anotherServer)
  }
  
  func testThatCollaborationReferencesAreRecursivelyUpdate() {
    let container = DependencyContainer()
    container.register(.singleton){ ResolvableService() as Service }
    
    //when
    let collaborator1 = DependencyContainer()
    let collaborator2 = DependencyContainer()
    let collaborator3 = DependencyContainer()
    let collaborator4 = DependencyContainer()
    
    collaborator1.collaborate(with: container)
    XCTAssertTrue(collaborator1.resolvedInstances.sharedSingletonsBox === container.resolvedInstances.sharedSingletonsBox)

    collaborator2.collaborate(with: container)
    XCTAssertTrue(collaborator2.resolvedInstances.sharedSingletonsBox === container.resolvedInstances.sharedSingletonsBox)

    collaborator3.collaborate(with: collaborator1)
    XCTAssertTrue(collaborator3.resolvedInstances.sharedSingletonsBox === container.resolvedInstances.sharedSingletonsBox)

    collaborator4.collaborate(with: collaborator2)
    XCTAssertTrue(collaborator4.resolvedInstances.sharedSingletonsBox === container.resolvedInstances.sharedSingletonsBox)
    
    let service1 = try! collaborator1.resolve() as Service
    let service2 = try! collaborator2.resolve() as Service
    let service3 = try! collaborator3.resolve() as Service
    let service4 = try! collaborator4.resolve() as Service
    let serviceRoot = try! container.resolve() as Service
    
    XCTAssertTrue(service1 === service2)
    XCTAssertTrue(service1 === service3)
    XCTAssertTrue(service1 === service4)
    
    XCTAssertTrue(service1 === serviceRoot)
    XCTAssertTrue(service2 === serviceRoot)
    XCTAssertTrue(service3 === serviceRoot)
    XCTAssertTrue(service4 === serviceRoot)
  }

  class RootService {}
  class ServiceClient {
    let name: String
    let service: RootService
    init(name: String, service: RootService) {
      self.name = name
      self.service = service
    }
  }

  func testThatContainersShareTheirSingletonsOnlyWithCollaborators() {
    let container = DependencyContainer()
    container.register(.singleton) { RootService() }
    
    let collaborator1 = DependencyContainer()
    collaborator1.register(.singleton) {
      ServiceClient(name: "1", service: $0)
    }
    
    let collaborator2 = DependencyContainer()
    collaborator2.register(.singleton) {
      ServiceClient(name: "2", service: $0)
    }
    
    collaborator1.collaborate(with: container)
    collaborator2.collaborate(with: container)
    
    let client2 = try! collaborator2.resolve() as ServiceClient
    let client1 = try! collaborator1.resolve() as ServiceClient
    
    XCTAssertEqual(client1.name, "1")
    XCTAssertEqual(client2.name, "2")
    XCTAssertTrue(client1.service === client2.service)
  }

  func testThatContainerAutowireBeforeCollaboration() {
    let container = DependencyContainer()
    container.register(.singleton) { RootService() }
    
    let collaborator1 = DependencyContainer()
    collaborator1.register(.singleton) {
      ServiceClient(name: "1", service: $0)
    }
    
    let collaborator2 = DependencyContainer()
    collaborator2.register(.singleton) {
      ServiceClient(name: "2", service: $0)
    }
    
    collaborator1.collaborate(with: container, collaborator2)
    collaborator2.collaborate(with: container, collaborator1)
    
    let client2 = try! collaborator2.resolve() as ServiceClient
    let client1 = try! collaborator1.resolve() as ServiceClient
    
    XCTAssertEqual(client1.name, "1")
    XCTAssertEqual(client2.name, "2")
    XCTAssertTrue(client1.service === client2.service)
  }
}

class Manager {}
class AnotherManager {}

class Object {
  let manager: Manager?
  
  init(with container: DependencyContainer) {
    self.manager = try? container.resolve()
  }
}

class Owner {
  var manager: Manager?
}

extension DipTests {
  func testThatItCanHandleSeparateContainersAndTheirCollaboration() {
    let container = self.container
    
    let anotherContainer = DependencyContainer()
    anotherContainer.register { Object(with: anotherContainer) }
    
    container.collaborate(with: anotherContainer)
    
    container
      .register { Owner() }
      .resolvingProperties { $1.manager = try $0.resolve() }
    
    container.register(.singleton) { AnotherManager() }
    container.register(.singleton) { Manager() }
    
    let manager: Manager? = try? container.resolve()
    let another: AnotherManager? = try? container.resolve()
    var owner: Owner? = try? container.resolve(arguments: 1, "")
    
    let object: Object? = try? container.resolve()
    owner = try? container.resolve()
    
    let nonNilValues: [Any?] = [another, manager, owner, object, object?.manager]
    nonNilValues.forEach { XCTAssertNotNil($0) }
    
    XCTAssertTrue(
      owner?.manager
        .flatMap { value in
          manager.flatMap { $0 === value }
        }
        ?? false
    )
  }

<<<<<<< HEAD

=======
}

extension DipTests {
  
>>>>>>> aff01c54
  fileprivate class Dependancy {
    let service: Service
    init(service: Service){
      self.service = service
    }
  }


/**
   Test when dependancies are registered in two collaborating containers
   the container performing the resolve has priority.
 */
  func testOverridenRegistry() {
    let collaborator1 = DependencyContainer()
    collaborator1.register { ServiceImp1() as Service}
    collaborator1.register { Dependancy(service: $0) }

    let collaborator2 = DependencyContainer()
    collaborator2.register { ServiceImp2() as Service}


    collaborator1.collaborate(with: collaborator2)
    collaborator2.collaborate(with: collaborator1)

    let client1 = try! collaborator1.resolve() as Dependancy
    let client2 = try! collaborator2.resolve() as Dependancy

    XCTAssertNotNil(client1.service as? ServiceImp1)
    XCTAssertNotNil(client2.service as? ServiceImp2)

    let service1 = try! collaborator1.resolve() as Service
    let service2 = try! collaborator2.resolve() as Service

    XCTAssertNotNil(service1 as? ServiceImp1)
    XCTAssertNotNil(service2 as? ServiceImp2)
  }
<<<<<<< HEAD

=======
  
>>>>>>> aff01c54
}<|MERGE_RESOLUTION|>--- conflicted
+++ resolved
@@ -882,14 +882,10 @@
     )
   }
 
-<<<<<<< HEAD
-
-=======
 }
 
 extension DipTests {
   
->>>>>>> aff01c54
   fileprivate class Dependancy {
     let service: Service
     init(service: Service){
@@ -926,9 +922,5 @@
     XCTAssertNotNil(service1 as? ServiceImp1)
     XCTAssertNotNil(service2 as? ServiceImp2)
   }
-<<<<<<< HEAD
-
-=======
-  
->>>>>>> aff01c54
+  
 }