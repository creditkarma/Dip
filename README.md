# Dip

[![CI Status](http://img.shields.io/travis/AliSoftware/Dip.svg?style=flat)](https://travis-ci.org/AliSoftware/Dip)
[![Version](https://img.shields.io/cocoapods/v/Dip.svg?style=flat)](http://cocoapods.org/pods/Dip)
[![License](https://img.shields.io/cocoapods/l/Dip.svg?style=flat)](http://cocoapods.org/pods/Dip)
[![Platform](https://img.shields.io/cocoapods/p/Dip.svg?style=flat)](http://cocoapods.org/pods/Dip)

![Animated Dipping GIF](cinnamon-pretzels-caramel-dipping.gif)  
_Photo courtesy of [www.kevinandamanda.com](http://www.kevinandamanda.com/recipes/appetizer/homemade-soft-cinnamon-sugar-pretzel-bites-with-salted-caramel-dipping-sauce.html)_

## Introduction

`Dip` is a simple **Dependency Injection Container**.

It's not true Dependency Injection, but it's damn close, and aimed to be as simple as possible.  
It's inspired by `.NET`'s [Unity Container](https://msdn.microsoft.com/library/ff647202.aspx).

* You start by creating `let dc = DependencyContainer()` and **register all your dependencies, by associating a `protocol` to an `instance` or a `factory`**.
* Then anywhere in your application, you can call `dc.resolve()` to **resolve a `protocol` into an instance of a concrete type** using that `DependencyContainer`.

This allows you to define the real, concrete types only in one place ([e.g. like this in your app](https://github.com/AliSoftware/Dip/blob/master/Example/DipSampleApp/DependencyContainers.swift#L22-L27), and [resetting it in your `setUp` for each Unit Tests](https://github.com/AliSoftware/Dip/blob/master/Example/Tests/SWAPIPersonProviderTests.swift#L17-L21)) and then [only work with `protocols` in your code](https://github.com/AliSoftware/Dip/blob/master/Example/DipSampleApp/Providers/SWAPIStarshipProvider.swift#L12) (which only define an API contract), without worrying about the real implementation.

## Advantages of DI and loose coupling

* Define clear API contracts before even thinking about implementation, and make your code loosly coupled with the real implementation.
* Easily switch between implementations — as long as they respect the same API contact (the `protocol`
* Greatly improve testability, as you can register a real instance in your app but a fake instance in your tests dedicated for testing / mocking the fonctionnality
* Get rid of those `sharedInstances` and avoid the singleton pattern at all costs

## Installation

Dip is available through [CocoaPods](http://cocoapods.org). To install
it, simply add the following line to your Podfile:

```ruby
pod "Dip"
```

If you use _Carthage_ add this line to your Cartfile:

```
github "AliSoftware/Dip"
```

## Playground

Dip comes with a **Playground** to introduce you to Inversion of Control, Dependency Injection, and how to use Dip in practice.

To play with it, [open `Dip.xcworkspace`](Dip/Dip.xcworkspace), then click on the `DipPlayground` entry in Xcode's Project Navigator and let it be your guide.

_Note: Do not open the `DipPlayground.playground` file directly, as it needs to be part of the workspace to access the Dip framework so that the demo code it contains can work._

The next paragraphs give you an overview of the Usage of _Dip_ directly, but if you're new to Dependency Injection, the Playground is probably a better start.

## Usage

*See [CHANGELOG.md](https://github.com/AliSoftware/Dip/blob/master/CHANGELOG.md) for instructions to migrate from 2.0.0 to 3.0.0*

### Register instance factories

First, create a `DependencyContainer` and use it to register instance factories with protocols, using those methods:

* `register(.Singleton) { … }` will register a singleton instance with a given protocol.
<<<<<<< HEAD
* `register(.Prototype) { … }` or `register(.ObjectGraph) { … }` will register an instance factory which generates a new instance each time you `resolve()`.
=======
* `register(.Prototype) { … }` (or just `register { … }`) will register an instance factory which generates a new instance each time you `resolve()`.
>>>>>>> 184e1f45
* You need **cast the instance to the protocol type** you want to register it with (e.g. `register { PlistUsersProvider() as UsersListProviderType }`).

Typically, to register your dependencies as early as possible in your app life-cycle, you will declare a `let dip: DependencyContainer = { … }()` somewhere (for example [in a dedicated `.swift` file](https://github.com/AliSoftware/Dip/blob/master/Example/DipSampleApp/DependencyContainers.swift#L22-L27)). In your (non-hosted, standalone) unit tests, you'll probably [reset them in your `func setUp()`](https://github.com/AliSoftware/Dip/blob/master/Example/Tests/SWAPIPersonProviderTests.swift#L17-L21) instead.

### Resolve dependencies

* `resolve()` will return a new instance matching the requested protocol.
* Explicitly specify the return type of `resolve` so that Swift's type inference knows which protocol you're trying to resolve.

```swift
container.register { ServiceImp() as Service }
let service = container.resolve() as Service
```

### Scopes

<<<<<<< HEAD
Dip provides three _scopes_ that you can use to register dependencies:

* The `.Prototype` scope will make the `DependencyContainer` resolve your type as __a new instance every time__ you call `resolve`. It's a default scope.
* The `.ObjectGraph` scope is like `.Prototype` scope but it will make the `DependencyContainer` to reuse resolved instances during one call to `resolve` method. When this call returns all resolved insances will be discarded and next call to `resolve` will produce new instances. This scope should be used to resolve circular dependencies.
=======
Dip provides two _scopes_ that you can use to register dependencies:

* The `.Prototype` scope will make the `DependencyContainer` resolve your type as __a new instance every time__ you call `resolve`. It's a default scope.
>>>>>>> 184e1f45
* The `.Singleton` scope will make the `DependencyContainer` retain the instance once resolved the first time, and reuse it in the next calls to `resolve` during the container lifetime.


### Using block-based initialization

When calling the initializer of `DependencyContainer()`, you can pass a block that will be called right after the initialization. This allows you to have a nice syntax to do all your `register(…)` calls in there, instead of having to do them separately.

It may not seem to provide much, but given the fact that `DependencyContainers` are typically declared as global constants using a top-level `let`, it gets very useful, because instead of having to do it like this:

```swift
let dip: DependencyContainer = {
    let dip = DependencyContainer()

    dip.register { ProductionEnvironment(analytics: true) as EnvironmentType }
    dip.register { WebService() as WebServiceAPI }

    return dip
    }()
```

You can instead write this exact equivalent code, which is more compact, and indent better in Xcode (as the final closing brack is properly aligned):

```swift
let dip = DependencyContainer { dip in
    dip.register { ProductionEnvironment(analytics: true) as EnvironmentType }
    dip.register { WebService() as WebServiceAPI }
}
```

### Using tags to associate various factories to one protocol

* If you give a `tag` in the parameter to `register()`, it will associate that instance or factory with this tag, which can be used later during `resolve` (see below).
* `resolve(tag: tag)` will try to find an instance (or instance factory) that match both the requested protocol _and_ the tag. If it doesn't find any, it will fallback to an instance (or instance factory) that only match the requested protocol.
* The tags can be StringLiteralType or IntegerLiteralType. That said you can use plain strings or integers as tags.


```swift
enum WebService: String {
    case PersonWS
    case StarshipWS
    var tag: Tag { return Tag.String(self.rawValue) }
}

let wsDependencies = DependencyContainer() { dip in
    dip.register(tag: WebService.PersonWS.tag) { URLSessionNetworkLayer(baseURL: "http://prod.myapi.com/api/")! as NetworkLayer }
    dip.register(tag: WebService.StashipWS.tag) { URLSessionNetworkLayer(baseURL: "http://dev.myapi.com/api/")! as NetworkLayer }
}

let networkLayer = dip.resolve(tag: WebService.PersonWS.tag) as NetworkLayer
```

### Runtime arguments

You can register factories that accept up to six arguments. When you resolve dependency you can pass those arguments to `resolve()` method and they will be passed to the factory. Note that _number_, _types_ and _order_ of parameters matters. Also use of optional parameter and not optional parameter will result in two factories registered in container.

```swift
let webServices = DependencyContainer() { webServices in
	webServices.register { (url: NSURL, port: Int) in WebServiceImp1(url, port: port) as WebServiceAPI }
	webServices.register { (port: Int, url: NSURL) in WebServiceImp2(url, port: port) as WebServiceAPI }
	webServices.register { (port: Int, url: NSURL?) in WebServiceImp3(url!, port: port) as WebServiceAPI }
}

let service1 = webServices.resolve(withArguments: NSURL(string: "http://example.url")!, 80) as WebServiceAPI // service1 is WebServiceImp1
let service2 = webServices.resolve(withArguments: 80, NSURL(string: "http://example.url")!) as WebServiceAPI // service2 is WebServiceImp2
let service3 = webServices.resolve(withArguments: 80, NSURL(string: "http://example.url")) as WebServiceAPI // service3 is WebServiceImp3

```
Though Dip provides support for up to six runtime arguments out of the box you can extend this number using following code snippet for seven arguments:

```
func register<T, Arg1, Arg2, Arg3, Arg4, Arg5, Arg6, Arg7>(tag: Tag? = nil, scope: ComponentScope = .Prototype, factory: (Arg1, Arg2, Arg3, Arg4, Arg5, Arg6, Arg7) -> T) -> DefinitionOf<T, (Arg1, Arg2, Arg3, Arg4, Arg5, Arg6, Arg7) -> T)> {
	return registerFactory(tag, scope: .Prototype, factory: factory) as DefinitionOf<T, (Arg1, Arg2, Arg3, Arg4, Arg5, Arg6, Arg7) -> T)>
}
	
func resolve<T, Arg1, Arg2, Arg3, Arg4, Arg5, Arg6, Arg7>(tag tag: Tag? = nil, withArguments arg1: Arg1, _ arg2: Arg2, _ arg3: Arg3, _ arg4: Arg4, _ arg5: Arg5, _ arg6: Arg6, _ arg7: Arg7) -> T {
	return resolve(tag) { (factory: (Arg1, Arg2, Arg3, Arg4, Arg5, Arg6, Arg7) -> T) in factory(arg1, arg2, arg3, arg4, arg5, arg6, arg7) }
}

```

### Circular dependencies

_Dip_ supports circular dependencies. To resolve them use `ObjectGraph` scope and `resolveDependencies` method of `DefinitionOf` returned by `register` method.

```swift
container.register(.ObjectGraph) { [unowned container] in
    ClientImp(server: container.resolve() as Server) as Client 
}

container.register(.ObjectGraph) { ServerImp() as Server }
    .resolveDependencies { container, server in 
        server.client = container.resolve() as Client
    }
```
More infromation about circular dependencies you can find in a playground.

### Thread safety

_Dip_ does not provide thread safety, so you need to make sure you always call `resolve` method of `DependencyContainer` from the single thread. 
Otherwise if two threads try to resolve the same type they can get different instances where the same instance is expected.

### Concrete Example

Somewhere in your App target, register the dependencies:

```swift
let dip: DependencyContainer = {
    let dip = DependencyContainer()
    let env = ProductionEnvironment(analytics: true)
    dip.register(.Singleton) { env as EnvironmentType }
    dip.register(.Singleton) { WebService() as WebServiceType }
    dip.register() { (name: String) in DummyFriendsProvider(user: name) as FriendsProviderType }
    dip.register(tag: "me") { (_: String) in PlistFriendsProvider(plist: "myfriends") as FriendsProviderType }
    return dip
}
```

> Do the same in your Unit Tests target & test cases, but obviously with different Dependencies registered, depending on what you want to test and what instances you need to inject to provide dummy implementations for your tests.


Then to use dependencies throughout your app, use `dip.resolve()`, like this:

```swift
struct WebService {
  let env: EnvironmentType = dip.resolve()
  func sendRequest(path: String, …) {
    // ... use stuff like env.baseURL here
  }
}

struct SomeViewModel {
  let ws: WebServiceType = dip.resolve()
  var friendsProvider: FriendsProviderType
  init(userName: String) {
    friendsProvider = dip.resolve(tag: userName, userName)
  }
  func foo() {
    ws.someMethodDeclaredOnWebServiceType()
    let friends = friendsProvider.someFriendsProviderTypeMethod()
    print("friends: \(friends)")
  }
```

This way, when running your app target:

* `ws` will be resolved as your singleton instance `WebService` registered before.
* `friendsProvider` will be resolved as a new instance each time, which will be an instance created via `PlistFriendsProvider(plist: "myfriends")` if `userName` is `me` and created via `DummyFriendsProvider(userName)` for any other `userName` value (because `resolve(tag: userName, userName)` will fallback to `resolve(tag: nil, userName)` in that case, using the instance factory which was registered without a tag, but will pass `userName` as argument).

But when running your Unit tests target, it will probably resolve to other instances, depending on how you registered your dependencies in your Test Case.

### Complete Example Project

In addition to this Usage overview and to the aforementioned playground, you can also find a complete example in the `SampleApp/DipSampleApp` project provided in this repository.

This sample project is a bit more complex, but closer to real-world applications (even if this sample is all about StarWars!),
by declaring protocols like `NetworkLayer` which can be resolved to a `URLSessionNetworkLayer` in the real app, but to a dummy
network layer returning fixture data during the Unit Tests.

This sample uses the Star Wars API provided by swapi.co to fetch Star Wars characters and starships info and display them in TableViews.


## Credits

This library has been created by [**Olivier Halligon**](olivier@halligon.net).  
I'd also like to thank [**Ilya Puchka**](https://twitter.com/ilyapuchka) for his big contribution to it, as he added a lot of great features to it.

**Dip** is available under the **MIT license**. See the `LICENSE` file for more info.

The animated GIF at the top of this `README.md` is from [this recipe](http://www.kevinandamanda.com/recipes/appetizer/homemade-soft-cinnamon-sugar-pretzel-bites-with-salted-caramel-dipping-sauce.html) on the yummy blog of [Kevin & Amanda](http://www.kevinandamanda.com/recipes/). Go try the recipe!

The image used as the SampleApp LaunchScreen and Icon is from [Matthew Hine](https://commons.wikimedia.org/wiki/File:Chocolate_con_churros_-_San_Ginés,_Madrid.jpg) and is under _CC-by-2.0_.<|MERGE_RESOLUTION|>--- conflicted
+++ resolved
@@ -61,11 +61,7 @@
 First, create a `DependencyContainer` and use it to register instance factories with protocols, using those methods:
 
 * `register(.Singleton) { … }` will register a singleton instance with a given protocol.
-<<<<<<< HEAD
 * `register(.Prototype) { … }` or `register(.ObjectGraph) { … }` will register an instance factory which generates a new instance each time you `resolve()`.
-=======
-* `register(.Prototype) { … }` (or just `register { … }`) will register an instance factory which generates a new instance each time you `resolve()`.
->>>>>>> 184e1f45
 * You need **cast the instance to the protocol type** you want to register it with (e.g. `register { PlistUsersProvider() as UsersListProviderType }`).
 
 Typically, to register your dependencies as early as possible in your app life-cycle, you will declare a `let dip: DependencyContainer = { … }()` somewhere (for example [in a dedicated `.swift` file](https://github.com/AliSoftware/Dip/blob/master/Example/DipSampleApp/DependencyContainers.swift#L22-L27)). In your (non-hosted, standalone) unit tests, you'll probably [reset them in your `func setUp()`](https://github.com/AliSoftware/Dip/blob/master/Example/Tests/SWAPIPersonProviderTests.swift#L17-L21) instead.
@@ -82,16 +78,10 @@
 
 ### Scopes
 
-<<<<<<< HEAD
 Dip provides three _scopes_ that you can use to register dependencies:
 
 * The `.Prototype` scope will make the `DependencyContainer` resolve your type as __a new instance every time__ you call `resolve`. It's a default scope.
 * The `.ObjectGraph` scope is like `.Prototype` scope but it will make the `DependencyContainer` to reuse resolved instances during one call to `resolve` method. When this call returns all resolved insances will be discarded and next call to `resolve` will produce new instances. This scope should be used to resolve circular dependencies.
-=======
-Dip provides two _scopes_ that you can use to register dependencies:
-
-* The `.Prototype` scope will make the `DependencyContainer` resolve your type as __a new instance every time__ you call `resolve`. It's a default scope.
->>>>>>> 184e1f45
 * The `.Singleton` scope will make the `DependencyContainer` retain the instance once resolved the first time, and reuse it in the next calls to `resolve` during the container lifetime.
 
 
